# Changelog

### vNEXT
- Client exposes new asyncronous middleware to modify `OperationOptions` [PR #78](https://github.com/apollographql/subscriptions-transport-ws/pull/78)
- Added `WebSocketServer` error handler to prevent uncaught exceptions. Fixes [Issue #94](https://github.com/apollographql/subscriptions-transport-ws/issues/94)
<<<<<<< HEAD
- Introduce lazy mode for connection, and accept function as `connectionParams` [PR #131]
- Added new connection events to give a more accurate control over the connection state [PR #139]. Fixes [Issue #136].
=======
- Updated `ws` dependency to the lastest.
- Introduce lazy mode for connection, and accept function as `connectionParams` [PR #131](https://github.com/apollographql/subscriptions-transport-ws/pull/131)
- Extend transport protocol to support GraphQL queries and mutations over WebSocket [PR #108](https://github.com/apollographql/subscriptions-transport-ws/pull/108) 
- Added built-in support for `subscribe` from `graphql-js` [PR #133](https://github.com/apollographql/subscriptions-transport-ws/pull/133)
- Fixed infinity reconnects when server accepts connections but its in an error state. [PR #135](https://github.com/apollographql/subscriptions-transport-ws/pull/135)
- Force close client-side socket when using `close()`, and ignore reconnect logic. [PR #137](https://github.com/apollographql/subscriptions-transport-ws/pull/137)

>>>>>>> 00becb5a

### 0.6.0

- Enabled Greenkeeper and updated dependencies, includes major version bump of ws [PR #90](https://github.com/apollographql/subscriptions-transport-ws/pull/90)

### 0.6.0
- Protocol update to support queries, mutations and also subscriptions. [PR #108](https://github.com/apollographql/subscriptions-transport-ws/pull/108)
- Added support in the server for GraphQL Executor. [PR #108](https://github.com/apollographql/subscriptions-transport-ws/pull/108)
- Added support in the server executor for `graphql-js subscribe`. [PR #846](https://github.com/graphql/graphql-js/pull/846)

### 0.5.5
- Remove dependency on `graphql-tag/printer` per [graphql-tag#54](https://github.com/apollographql/graphql-tag/issues/54) [PR #98](https://github.com/apollographql/subscriptions-transport-ws/pull/98)

### 0.5.4
- Ensure INIT is sent before SUBSCRIPTION_START even when client reconnects [PR #85](https://github.com/apollographql/subscriptions-transport-ws/pull/85)
- Allow data and errors in payload of SUBSCRIPTION_DATA [PR #84](https://github.com/apollographql/subscriptions-transport-ws/pull/84)
- Expose `index.js` as entrypoint for server/NodeJS application to allow NodeJS clients to use `SubscriptionClient` [PR #91](https://github.com/apollographql/subscriptions-transport-ws/pull/91)
- Fixed a bug with missing error message on `INIT_FAIL` message [#88](https://github.com/apollographql/subscriptions-transport-ws/issues/88)

### 0.5.3
- Fixed a bug with `browser` declaration on package.json ([Issue #79](https://github.com/apollographql/subscriptions-transport-ws/issues/79))

### 0.5.2
- Updated dependencies versions
- Fixed typings issue with missing `index.d.ts` file. [PR #73](https://github.com/apollographql/subscriptions-transport-ws/pull/73)
- Transpiling client.js to target browsers using webpack. [PR #77](https://github.com/apollographql/subscriptions-transport-ws/pull/77)

### 0.5.1
- Only attempt reconnect on closed connection. Fixes [Issue #70](https://github.com/apollographql/subscriptions-transport-ws/issues/70)

### 0.5.0

- Updated `graphql-subscriptions@0.3.0`.
- Added `addGraphQLSubscriptions` - use it to extend your network interface to work with `SubscriptionsClient` instance. [PR #64](https://github.com/apollographql/subscriptions-transport-ws/pull/64)
- Client now uses native WebSocket by default, and has optional field to provide another implementation (for NodeJS clients)[PR #53](https://github.com/apollographql/subscriptions-transport-ws/pull/53)
- Client now support INIT with custom object, so you can use if for authorization, or any other init params. [PR #53](https://github.com/apollographql/subscriptions-transport-ws/pull/53)
- Server and client are now separated with `browser` and `main` fields of `package.json`. [PR #53](https://github.com/apollographql/subscriptions-transport-ws/pull/53)
- Client exposes workflow events for connect, disconnect and reconnect. [PR #53](https://github.com/apollographql/subscriptions-transport-ws/pull/53)
- Server exposes new events: `onUnsubscribe`, `onSubscribe`, `onConnect` and `onDisconnect`. [PR #53](https://github.com/apollographql/subscriptions-transport-ws/pull/53)
- Use `ws` package on server side, and expose it's options from server constructor. [PR #53](https://github.com/apollographql/subscriptions-transport-ws/pull/53)

### v0.4.0

- Don't throw in the server on certain unsub messages.
[PR #54](https://github.com/apollostack/subscriptions-transport-ws/pull/54)
- Moved typings to `@types/graphql`.
[PR #60](https://github.com/apollostack/subscriptions-transport-ws/pull/60)

### v0.3.1

- Server now passes back subscriptionManager errors encountered during publish.
[PR #42](https://github.com/apollostack/subscriptions-transport-ws/pull/42)

### v0.3.0

- (SEMVER-MINOR) Bump graphql-subscriptions dependency to ^0.2.0 which changes the setupFunctions format
- Fix missing unsubscription from first (id = 0) subscription

### v0.2.6

- Add `reconnect` and `reconnectionAttempts` options to the constructor which will enable reconnection with exponential backoff.

### v0.2.5

- Pass WebSocketRequest to onSubscribe to support reading HTTP headers when creating a subscription

### v0.2.4

- Server reports back an error on an unparsable client message
- Server reports back an error on an unsupported client message type
- Fix intermittent failure in timeout test case
- Standardize server and client errors handling to always create an array of errors with a message property<|MERGE_RESOLUTION|>--- conflicted
+++ resolved
@@ -3,18 +3,13 @@
 ### vNEXT
 - Client exposes new asyncronous middleware to modify `OperationOptions` [PR #78](https://github.com/apollographql/subscriptions-transport-ws/pull/78)
 - Added `WebSocketServer` error handler to prevent uncaught exceptions. Fixes [Issue #94](https://github.com/apollographql/subscriptions-transport-ws/issues/94)
-<<<<<<< HEAD
-- Introduce lazy mode for connection, and accept function as `connectionParams` [PR #131]
-- Added new connection events to give a more accurate control over the connection state [PR #139]. Fixes [Issue #136].
-=======
 - Updated `ws` dependency to the lastest.
 - Introduce lazy mode for connection, and accept function as `connectionParams` [PR #131](https://github.com/apollographql/subscriptions-transport-ws/pull/131)
 - Extend transport protocol to support GraphQL queries and mutations over WebSocket [PR #108](https://github.com/apollographql/subscriptions-transport-ws/pull/108) 
 - Added built-in support for `subscribe` from `graphql-js` [PR #133](https://github.com/apollographql/subscriptions-transport-ws/pull/133)
 - Fixed infinity reconnects when server accepts connections but its in an error state. [PR #135](https://github.com/apollographql/subscriptions-transport-ws/pull/135)
 - Force close client-side socket when using `close()`, and ignore reconnect logic. [PR #137](https://github.com/apollographql/subscriptions-transport-ws/pull/137)
-
->>>>>>> 00becb5a
+- Added new connection events to give a more accurate control over the connection state [PR #139]. Fixes [Issue #136].
 
 ### 0.6.0
 
