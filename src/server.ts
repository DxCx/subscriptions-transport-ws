--- conflicted
+++ resolved
@@ -208,25 +208,15 @@
     // Init and connect websocket server to http
     this.wsServer = new WebSocket.Server(socketOptions || {});
 
-<<<<<<< HEAD
     this.wsServer.on('connection', (socket: WebSocket) => {
       // NOTE: the old GRAPHQL_SUBSCRIPTIONS protocol support should be removed in the future
       if (socket.protocol === undefined ||
         (socket.protocol.indexOf(GRAPHQL_WS) === -1 && socket.protocol.indexOf(GRAPHQL_SUBSCRIPTIONS) === -1)) {
-        // Close the connection with an error code, and
-        // then terminates the actual network connection (sends FIN packet)
-        // 1002: protocol error
-        socket.close(1002);
-        socket.terminate();
-
-=======
-    this.wsServer.on('connection', (request: WebSocket) => {
-      if (request.protocol === undefined || request.protocol.indexOf(GRAPHQL_SUBSCRIPTIONS) === -1) {
         // Close the connection with an error code, ws v2 ensures that the
         // connection is cleaned up even when the closing handshake fails.
         // 1002: protocol error
-        request.close(1002);
->>>>>>> 5dd70319
+        socket.close(1002);
+
         return;
       }
 
@@ -360,14 +350,13 @@
               MessageTypes.GQL_CONNECTION_ERROR,
             );
 
-            // Close the connection with an error code, and
-            // then terminates the actual network connection (sends FIN packet)
+            // Close the connection with an error code, ws v2 ensures that the
+            // connection is cleaned up even when the closing handshake fails.
             // 1011: an unexpected condition prevented the request from being fulfilled
             // We are using setTimeout because we want the message to be flushed before
             // disconnecting the client
             setTimeout(() => {
               connectionContext.socket.close(1011);
-              connectionContext.socket.terminate();
             }, 10);
 
           });
@@ -375,7 +364,6 @@
 
         case MessageTypes.GQL_CONNECTION_TERMINATE:
           connectionContext.socket.close();
-          connectionContext.socket.terminate();
           break;
 
         case MessageTypes.GQL_START:
@@ -558,28 +546,12 @@
         ' GQL_CONNECTION_ERROR or GQL_ERROR');
     }
 
-<<<<<<< HEAD
     this.sendMessage(
       connectionContext,
       reqId,
       sanitizedOverrideDefaultErrorType,
       errorPayload,
     );
-=======
-  private sendInitResult(connection: WebSocket, result: any): void {
-    connection.send(JSON.stringify(result), () => {
-      if (result.type === INIT_FAIL) {
-        // Close the connection with an error code, ws v2 ensures that the
-        // connection is cleaned up even when the closing handshake fails.
-        // 1011: an unexpected condition prevented the request from being fulfilled
-        // We are using setTimeout because we want the message to be flushed before
-        // disconnecting the client 
-        setTimeout(() => {
-          connection.close(1011);
-        }, 10);
-      }
-    });
->>>>>>> 5dd70319
   }
 
   private defineDeprecateFunctionWrapper(deprecateMessage: string) {
