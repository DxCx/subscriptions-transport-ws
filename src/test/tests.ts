--- conflicted
+++ resolved
@@ -37,11 +37,8 @@
 const TEST_PORT = 4953;
 const KEEP_ALIVE_TEST_PORT = TEST_PORT + 1;
 const DELAYED_TEST_PORT = TEST_PORT + 2;
-<<<<<<< HEAD
 const CAPTURE_TEST_PORT = TEST_PORT + 3;
-=======
 const RAW_TEST_PORT = TEST_PORT + 4;
->>>>>>> dc395521
 
 const data: { [key: string]: { [key: string]: string } } = {
   '1': {
@@ -154,7 +151,6 @@
   },
 }), httpServerWithDelay);
 
-<<<<<<< HEAD
 let capturedParams: SubscriptionOptions;
 const httpServerWithCapture = createServer(notFoundRequestListener);
 httpServerWithCapture.listen(CAPTURE_TEST_PORT);
@@ -164,10 +160,9 @@
     return params;
   },
 }), httpServerWithCapture);
-=======
+
 const httpServerRaw = createServer(notFoundRequestListener);
 httpServerRaw.listen(RAW_TEST_PORT);
->>>>>>> dc395521
 
 describe('Client', function() {
 
