--- conflicted
+++ resolved
@@ -160,11 +160,7 @@
   schema,
   pubsub: new PubSub(),
   setupFunctions: {
-<<<<<<< HEAD
-    'userFiltered': (params: SubscriptionOptions, args: { [key: string]: any }) => ({
-=======
     'userFiltered': (opts: SubscriptionOptions, args: { [key: string]: any }) => ({
->>>>>>> c09dec70
       'userFiltered': {
         filter: (user: any) => {
           return !args['id'] || user.id === args['id'];
@@ -233,11 +229,7 @@
 const httpServerWithDelay = createServer(notFoundRequestListener);
 httpServerWithDelay.listen(DELAYED_TEST_PORT);
 new SubscriptionServer(Object.assign({}, options, {
-<<<<<<< HEAD
-  onSubscribe: (msg: OperationMessagePayload | any, params: SubscriptionOptions): any => {
-=======
   onSubscribe: (msg: OperationMessagePayload | any, params: SubscriptionOptions): Promise<any> => {
->>>>>>> c09dec70
     return new Promise((resolve, reject) => {
       setTimeout(() => {
         resolve(Object.assign({}, params, { context: msg['context'] }));
